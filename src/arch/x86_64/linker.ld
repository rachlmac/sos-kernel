/* Based on http://blog.phil-opp.com/rust-os/multiboot-kernel.html
 *
 * Used to specify a custom linking layout that puts our multiboot header
 * before everything else.
 */

ENTRY(_start)

SECTIONS {
    . = 0xb8000;
    __vga_buffer = .;
    . += 80 * 24 * 2;

    /* Load the kernel reasonably high in memory to avoid special addresses. */
    . = 1M;

<<<<<<< HEAD
    .rodata :
=======
    .boot ALIGN(4K) :
>>>>>>> 8fa5ef05
    {
        /* This goes first. */
        KEEP(*(.multiboot_header))
        *(.rodata .rodata.*)
    }

    .text ALIGN(4K) :
    {
     /* NOTE we use KEEP here to prevent the linker from dropping
        these symbols
      */
        KEEP(*(.text._start))
        KEEP(*(.text.arch_init))
        *(.text .text.*)
    }

     .data ALIGN(4K) :
     {
       *(.data .data.*)
     }

     .bss ALIGN(4K) :
     {
        /* Page-Map Level-4 Table (PML4) */
        pml4_table = .;
        . += 4096;
        /* Page-Directory Pointer Table (PDP) */
        pdp_table = .;
        . += 4096;
        /* Page-Directory Table (PD) */
        pd_table = .;
        . += 4096;

<<<<<<< HEAD
    .data.rel.ro : ALIGN(4K) {
       *(.data.rel.ro.local*) *(.data.rel.ro .data.rel.ro.*)
        . = ALIGN(4K);
=======
        stack_base = .;
        . += 4K * 2;
        stack_top = .;

        heap_base_addr = .;
        . += 4K * 2;
        heap_top_addr = .;
        *(.bss .bss.*)
     }

    .data.rel.ro : ALIGN(4K) {
       *(.data.rel.ro.local*)
       *(.data.rel.ro .data.rel.ro.*)
>>>>>>> 8fa5ef05
    }

    .gcc_except_table : ALIGN(4K) {
      *(.gcc_except_table)
      . = ALIGN(4096);
    }
}<|MERGE_RESOLUTION|>--- conflicted
+++ resolved
@@ -14,11 +14,7 @@
     /* Load the kernel reasonably high in memory to avoid special addresses. */
     . = 1M;
 
-<<<<<<< HEAD
     .rodata :
-=======
-    .boot ALIGN(4K) :
->>>>>>> 8fa5ef05
     {
         /* This goes first. */
         KEEP(*(.multiboot_header))
@@ -52,11 +48,6 @@
         pd_table = .;
         . += 4096;
 
-<<<<<<< HEAD
-    .data.rel.ro : ALIGN(4K) {
-       *(.data.rel.ro.local*) *(.data.rel.ro .data.rel.ro.*)
-        . = ALIGN(4K);
-=======
         stack_base = .;
         . += 4K * 2;
         stack_top = .;
@@ -70,7 +61,6 @@
     .data.rel.ro : ALIGN(4K) {
        *(.data.rel.ro.local*)
        *(.data.rel.ro .data.rel.ro.*)
->>>>>>> 8fa5ef05
     }
 
     .gcc_except_table : ALIGN(4K) {
