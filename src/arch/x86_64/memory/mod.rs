--- conflicted
+++ resolved
@@ -40,16 +40,9 @@
     pub static STACK_TOP: PAddr;
 }
 
-<<<<<<< HEAD
-/// A physical (linear) memory address is a 64-bit unsigned integer
-#[derive(Copy, Clone, Eq, Ord, PartialEq, PartialOrd)]
-#[repr(C)]
-pub struct PAddr(u64);
-derive_addr! { PAddr, u64 }
-=======
 custom_derive! {
     /// A physical (linear) memory address is a 64-bit unsigned integer
-    #[derive(Copy, Clone, Debug, Eq, Ord, PartialEq, PartialOrd, Addr(u64))]
+    #[derive(Copy, Clone, Eq, Ord, PartialEq, PartialOrd, Addr(u64))]
     #[repr(C)]
     pub struct PAddr(u64);
 }
@@ -58,7 +51,6 @@
 //impl Addr<u64> for PAddr { }
 //
 //impl_addr! { PAddr, u64 }
->>>>>>> 2523ab09
 
 /// A frame (physical page)
 #[derive(Copy, Clone, Debug, PartialEq, Eq, PartialOrd, Ord)]
