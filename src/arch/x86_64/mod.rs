//
//  SOS: the Stupid Operating System
//  by Hawk Weisman (hi@hawkweisman.me)
//
//  Copyright (c) 2015 Hawk Weisman
//  Released under the terms of the MIT license. See `LICENSE` in the root
//  directory of this repository for more information.
//
//! `x86_64` architecture-specific implementation.
// pub mod cpu;
pub mod drivers;
pub mod interrupts;

#[path = "../x86_all/bda.rs"] pub mod bda;
#[path = "../x86_all/multiboot2.rs"] pub mod multiboot2;

pub const ARCH_BITS: u8 = 64;

<<<<<<< HEAD
use memory::PAddr;
=======
/// Trampoline to ensure we have a correct stack frame for calling [`arch_init`]
///
/// I have no idea why this works, but it does.
///
/// [`arch_init`]: fn.arch_init
#[naked]
#[no_mangle]
pub unsafe extern "C" fn long_mode_init() {
    asm!("movabsq $$(stack_top), %rsp");
    asm!("mov ax, 0
          mov ss, ax
          mov ds, ax
          mov es, ax
          mov fs, ax
          mov gs, ax
          call arch_init"
        :::: "intel");

}
>>>>>>> 8fa5ef05

/// Entry point for architecture-specific kernel init
///
/// This expects to be passed the address of a valid
/// Multiboot 2 info struct. It's the bootloader's responsibility to ensure
/// that this is passed in the correct register as expected by the calling
/// convention (`edi` on x86). If this isn't there, you can expect to have a
/// bad problem and not go to space today.
#[no_mangle]
pub extern "C" fn arch_init(multiboot_addr: PAddr) {
    use cpu::{control_regs, msr};
    use elf;
    use params::InitParams;

    kinfoln!(dots: " . ", "Beginning `arch_init()` for x86_64");

    ::io::term::CONSOLE.lock().clear();
    ::logger::initialize()
        .expect("Could not initialize logger!");

<<<<<<< HEAD
    // -- Unpack multiboot tag -----------------------------------------------
    // try to interpret the structure at the multiboot address as a multiboot
    // info struct. if it's invalid, fail.
    let boot_info
        = unsafe { multiboot2::Info::from(multiboot_addr)
                    .expect("Could not unpack multiboot2 information!") };

=======
    kinfoln!("in arch_init");

    // -- Unpack multiboot tag ------------------------------------------------
    kinfoln!( dots: " . "
            , "trying to unpack multiboot info at {:?}"
            , multiboot_addr);

    let boot_info
        = unsafe { multiboot2::Info::from(multiboot_addr)
                    .expect("Could not unpack multiboot2 information!") };
>>>>>>> 8fa5ef05
    // Extract the memory map tag from the multiboot info
    let mmap_tag
        = boot_info.mem_map()
                   .expect("Memory map tag required!");

    kinfoln!(dots: " . ", "Detected memory areas:");
    for a in mmap_tag.areas() {
        kinfoln!( dots: " . . ", "start: {:#08x}, end: {:#08x}"
                , a.base, a.length );
        // TODO: add these to a list of memory areas?
        //       - eliza, 1/23/2017
    }
<<<<<<< HEAD

=======
>>>>>>> 8fa5ef05
    // Extract ELF sections tag from the multiboot info
    let elf_sections_tag
        = boot_info.elf_sections()
                   .expect("ELF sections tag required!");

    kinfoln!(dots: " . ", "Detecting kernel ELF sections:");

    // Extract kernel ELF sections from  multiboot info
<<<<<<< HEAD
    let mut n_elf_sections = 0;
=======
>>>>>>> 8fa5ef05
    let kernel_begin
        = elf_sections_tag.sections()
            .inspect(|s| {
                kinfoln!( dots: " . . "
                        , "address: {:#08x}, size: {:#08x}, flags: {:#08x}"
                        , s.addr()
                        , s.length()
                        , s.flags() );
                n_elf_sections += 1;
                })
            // the ELF section with the lowest address is the kernel start
            // section
            .min_by_key(elf::Section::addr)
            .expect("Could not find kernel start section!\
                    \nSomething is deeply wrong.");


    let kernel_end
        = elf_sections_tag.sections()
            .max_by_key(elf::Section::addr)
            .expect("Could not find kernel end section!\
                    \nSomething is deeply wrong.");

    kinfoln!( dots: " . ", "Detected {} kernel ELF sections.", n_elf_sections);
    kinfoln!( dots: " . . ", "Kernel begins at {:#p} and ends at {:#p}."
            , kernel_begin.addr(), kernel_end.addr() );

    let multiboot_end = multiboot_addr + boot_info.length as u64;

    kinfoln!( dots: " . . ", "Multiboot info begins at {:#x} and ends at {:#x}."
            , multiboot_addr, multiboot_end);

<<<<<<< HEAD
    let params = InitParams { multiboot_start: Some(multiboot_addr)
                            , multiboot_end: Some(multiboot_end)
                            , ..Default::default()
=======
    let params = InitParams { kernel_base: kernel_begin
                            , kernel_top:  kernel_end
                            , heap_base:   unsafe { PAddr::from(HEAP_BASE) }
                            , heap_top:    unsafe { PAddr::from(HEAP_TOP) }
>>>>>>> 8fa5ef05
                            };

     // -- enable flags needed for paging ------------------------------------
     unsafe {
         control_regs::cr0::enable_write_protect(true);
         kinfoln!(dots: " . ", "Page write protect ENABED" );

         msr::enable_nxe();
         kinfoln!(dots: " . ", "Page no execute bit ENABLED");
     }

    kinfoln!(dots: " . ", "Transferring to `kernel_init()`.");
    ::kernel_init(params);
}<|MERGE_RESOLUTION|>--- conflicted
+++ resolved
@@ -16,9 +16,8 @@
 
 pub const ARCH_BITS: u8 = 64;
 
-<<<<<<< HEAD
 use memory::PAddr;
-=======
+
 /// Trampoline to ensure we have a correct stack frame for calling [`arch_init`]
 ///
 /// I have no idea why this works, but it does.
@@ -38,7 +37,6 @@
         :::: "intel");
 
 }
->>>>>>> 8fa5ef05
 
 /// Entry point for architecture-specific kernel init
 ///
@@ -59,26 +57,18 @@
     ::logger::initialize()
         .expect("Could not initialize logger!");
 
-<<<<<<< HEAD
-    // -- Unpack multiboot tag -----------------------------------------------
+
+    // -- Unpack multiboot tag ------------------------------------------------
+    kinfoln!( dots: " . "
+            , "trying to unpack multiboot info at {:?}"
+            , multiboot_addr);
+
     // try to interpret the structure at the multiboot address as a multiboot
     // info struct. if it's invalid, fail.
     let boot_info
         = unsafe { multiboot2::Info::from(multiboot_addr)
                     .expect("Could not unpack multiboot2 information!") };
 
-=======
-    kinfoln!("in arch_init");
-
-    // -- Unpack multiboot tag ------------------------------------------------
-    kinfoln!( dots: " . "
-            , "trying to unpack multiboot info at {:?}"
-            , multiboot_addr);
-
-    let boot_info
-        = unsafe { multiboot2::Info::from(multiboot_addr)
-                    .expect("Could not unpack multiboot2 information!") };
->>>>>>> 8fa5ef05
     // Extract the memory map tag from the multiboot info
     let mmap_tag
         = boot_info.mem_map()
@@ -91,10 +81,7 @@
         // TODO: add these to a list of memory areas?
         //       - eliza, 1/23/2017
     }
-<<<<<<< HEAD
 
-=======
->>>>>>> 8fa5ef05
     // Extract ELF sections tag from the multiboot info
     let elf_sections_tag
         = boot_info.elf_sections()
@@ -103,10 +90,8 @@
     kinfoln!(dots: " . ", "Detecting kernel ELF sections:");
 
     // Extract kernel ELF sections from  multiboot info
-<<<<<<< HEAD
     let mut n_elf_sections = 0;
-=======
->>>>>>> 8fa5ef05
+
     let kernel_begin
         = elf_sections_tag.sections()
             .inspect(|s| {
@@ -139,16 +124,9 @@
     kinfoln!( dots: " . . ", "Multiboot info begins at {:#x} and ends at {:#x}."
             , multiboot_addr, multiboot_end);
 
-<<<<<<< HEAD
     let params = InitParams { multiboot_start: Some(multiboot_addr)
                             , multiboot_end: Some(multiboot_end)
                             , ..Default::default()
-=======
-    let params = InitParams { kernel_base: kernel_begin
-                            , kernel_top:  kernel_end
-                            , heap_base:   unsafe { PAddr::from(HEAP_BASE) }
-                            , heap_top:    unsafe { PAddr::from(HEAP_TOP) }
->>>>>>> 8fa5ef05
                             };
 
      // -- enable flags needed for paging ------------------------------------
