--- conflicted
+++ resolved
@@ -53,13 +53,10 @@
 extern crate alloc;
 #[macro_use] extern crate cpu;
 extern crate elf;
-<<<<<<< HEAD
 extern crate paging;
 extern crate params;
-=======
+extern crate memory;
 extern crate util;
-extern crate memory;
->>>>>>> 8fa5ef05
 
 #[macro_use] pub mod io;
 
@@ -125,7 +122,6 @@
 ///
 /// Our initialization process essentially looks like this:
 ///
-<<<<<<< HEAD
 /// ```text
 /// +-------------+
 /// | bootloader  |
@@ -145,13 +141,6 @@
 /// |   configuration                                               |
 /// +---------------------------------------------------------------+
 /// ```
-=======
-/// The kernel main loop expects to be passed the address of a valid
-/// Multiboot 2 info struct. It's the bootloader's responsibility to ensure
-/// that this is passed in the correct register as expected by the calling
-/// convention (`edi` on x86). If this isn't there, you can expect to have a
-/// bad problem and not go to space today.
->>>>>>> 8fa5ef05
 pub fn kernel_init(params: InitParams) {
     kinfoln!("Hello from the kernel!");
     // -- initialize interrupts ----------------------------------------------
