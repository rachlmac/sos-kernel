--- conflicted
+++ resolved
@@ -154,15 +154,9 @@
 
     /// Translates a virtual address to the corresponding physical address.
     ///
-<<<<<<< HEAD
-    /// # Returns
-    /// + `Some(PAddr)` containing the physical address corresponding to
-    ///       `vaddr`, if it is mapped.
-=======
     /// # Return
     /// + `Some(PAddr)` containing the physical address corresponding to
     ///                 `vaddr`, if it is mapped.
->>>>>>> a5bfde66
     /// + `None`: if the address is not mapped.
     fn translate(&self, vaddr: VAddr) -> Option<PAddr>;
 
