//
//  SOS: the Stupid Operating System
//  by Hawk Weisman (hi@hawkweisman.me)
//
//  Copyright (c) 2015 Hawk Weisman
//  Released under the terms of the MIT license. See `LICENSE` in the root
//  directory of this repository for more information.
//
//! Kernel memory management.
//!
//! This module contains all of the non-arch-specific paging code, and
//! re-exports memory-related definitions.
use alloc::buddy;

use core::{ops, convert};

pub use arch::memory::{ PAddr
                      , PAGE_SHIFT, PAGE_SIZE
                      , HEAP_BASE, HEAP_TOP
                      };

pub mod alloc;
pub mod paging;
#[macro_use] pub mod macros;

<<<<<<< HEAD
/// A virtual address is a machine-sized unsigned integer
#[derive(Copy, Clone, Eq, Ord, PartialEq, PartialOrd)]
pub struct VAddr(usize);

pub trait Addr: ops::Add<Self> + ops::Sub<Self>
              + ops::Mul<Self> + ops::Div<Self>
              + ops::Shl<Self> + ops::Shr<Self>
              + convert::From<*mut u8> + convert::From<*const u8>
              + Sized {
    type Repr;
}

derive_addr! { VAddr, usize }
=======



pub trait Addr<R>: ops::Add<Self> + ops::Add<R>
                 + ops::Sub<Self> + ops::Sub<R>
                 + ops::Mul<Self> + ops::Mul<R>
                 + ops::Div<Self> + ops::Div<R>
                 + ops::Shl<Self> + ops::Shl<R>
                 + ops::Shr<Self> + ops::Shr<R>
                 + ops::Deref<Target = R>
                 + convert::From<R> + convert::Into<R>
                 + convert::From<*mut u8> + convert::From<*const u8>
                 + Sized { }

//impl Addr<usize> for VAddr { }

//impl_addr! { VAddr, usize }

custom_derive! {
    /// A virtual address is a machine-sized unsigned integer
    #[derive(Copy, Clone, Debug, Eq, Ord, PartialEq, PartialOrd, Addr(usize))]
    pub struct VAddr(usize);
}
>>>>>>> 2523ab09

impl VAddr {
    #[inline] pub fn from_ptr<T>(ptr: *mut T) -> Self { VAddr(ptr as usize) }
    #[inline] pub const fn from_usize(u: usize) -> Self { VAddr(u) }
    #[inline] pub const fn as_usize(&self) -> usize { self.0 }

    /// Calculate the index in the PML4 table corresponding to this address.
    #[inline] pub fn pml4_index(&self) -> usize {
        *((self >> 39) & 0b111111111 as usize)
    }

    /// Calculate the index in the PDPT table corresponding to this address.
    #[inline] pub fn pdpt_index(&self) -> usize {
        *((self >> 30) & 0b111111111)
    }

    /// Calculate the index in the PD table corresponding to this address.
    #[inline] pub fn pd_index(&self) -> usize {
        *((self >> 21) & 0b111111111)
    }

    /// Calculate the index in the PT table corresponding to this address.
    #[inline] pub fn pt_index(&self) -> usize {
        *((self >> 12) & 0b111111111)
    }
}


/// Initialise the kernel heap.
//  TODO: this is the Worst Thing In The Universe. De-stupid-ify it.
pub unsafe fn init_heap<'a>() -> Result<&'a str, &'a str> {
    let heap_base_ptr = HEAP_BASE.as_mut_ptr();
    let heap_size: u64 = (HEAP_TOP - HEAP_BASE).into();
    buddy::system::init_heap(heap_base_ptr, heap_size as usize);
    Ok("[ OKAY ]")
}
//
//impl<A, P> convert::From<A> for P
//where P: Page<Address = A>  {
//
//}


//macro_rules! make_addr_range {
//    $($name:ident, $addr:ty),+ => {$(
//
//    )+}
//}<|MERGE_RESOLUTION|>--- conflicted
+++ resolved
@@ -23,11 +23,6 @@
 pub mod paging;
 #[macro_use] pub mod macros;
 
-<<<<<<< HEAD
-/// A virtual address is a machine-sized unsigned integer
-#[derive(Copy, Clone, Eq, Ord, PartialEq, PartialOrd)]
-pub struct VAddr(usize);
-
 pub trait Addr: ops::Add<Self> + ops::Sub<Self>
               + ops::Mul<Self> + ops::Div<Self>
               + ops::Shl<Self> + ops::Shr<Self>
@@ -36,32 +31,11 @@
     type Repr;
 }
 
-derive_addr! { VAddr, usize }
-=======
-
-
-
-pub trait Addr<R>: ops::Add<Self> + ops::Add<R>
-                 + ops::Sub<Self> + ops::Sub<R>
-                 + ops::Mul<Self> + ops::Mul<R>
-                 + ops::Div<Self> + ops::Div<R>
-                 + ops::Shl<Self> + ops::Shl<R>
-                 + ops::Shr<Self> + ops::Shr<R>
-                 + ops::Deref<Target = R>
-                 + convert::From<R> + convert::Into<R>
-                 + convert::From<*mut u8> + convert::From<*const u8>
-                 + Sized { }
-
-//impl Addr<usize> for VAddr { }
-
-//impl_addr! { VAddr, usize }
-
 custom_derive! {
     /// A virtual address is a machine-sized unsigned integer
-    #[derive(Copy, Clone, Debug, Eq, Ord, PartialEq, PartialOrd, Addr(usize))]
+    #[derive(Copy, Clone, Eq, Ord, PartialEq, PartialOrd, Addr(usize))]
     pub struct VAddr(usize);
 }
->>>>>>> 2523ab09
 
 impl VAddr {
     #[inline] pub fn from_ptr<T>(ptr: *mut T) -> Self { VAddr(ptr as usize) }
