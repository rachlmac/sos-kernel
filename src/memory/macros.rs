--- conflicted
+++ resolved
@@ -8,7 +8,6 @@
 //
 //! Macros to make our custom address types require a lot less repetitive code.
 
-<<<<<<< HEAD
 macro_rules! derive_addr {
     ($ty:ident, $size:ty) => {
 
@@ -27,10 +26,6 @@
                 write!(f, "{}({:#x})", stringify!($ty), self.0)
             }
         }
-=======
-macro_rules! impl_addr {
-    ($ty:ident, $size:ty) => {
->>>>>>> a5bfde66
 
         impl $crate::core::convert::Into<$size> for $ty {
             #[inline] fn into(self) -> $size { self.0 }
