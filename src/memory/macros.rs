//
//  SOS: the Stupid Operating System
//  by Hawk Weisman (hi@hawkweisman.me)
//
//  Copyright (c) 2015 Hawk Weisman
//  Released under the terms of the MIT license. See `LICENSE` in the root
//  directory of this repository for more information.
//
//! Macros to make our custom address types require a lot less repetitive code.

<<<<<<< HEAD
macro_rules! derive_addr {
    ($ty:ident, $size:ty) => {
=======
macro_rules! Addr {
    (($size:ty) $(pub)* enum $name:ident $($tail:tt)*) => {
        Addr! { @impl $name, $size }
    };
    (($size:ty) $(pub)* struct $name:ident $($tail:tt)*) => {
        Addr! { @impl $name, $size }
    };
    (@impl $ty:ident, $size:ty) => {

        impl Addr<$size> for $ty { }
>>>>>>> 2523ab09

        impl Addr for $ty {
            type Repr = $size;
        }

        impl $ty {
            pub const fn as_mut_ptr<T>(&self) -> *mut T { self.0 as *mut _ }
            pub const fn as_ptr<T>(&self) -> *const T { self.0 as *const _ }
        }

        impl $crate::core::fmt::Debug for $ty {
            fn fmt(&self, f: &mut $crate::core::fmt::Formatter)
                  -> $crate::core::fmt::Result {
                write!(f, "{}({:#x})", stringify!($ty), self.0)
            }
        }

        impl $crate::core::convert::Into<$size> for $ty {
            #[inline] fn into(self) -> $size { self.0 }
        }

        impl $crate::core::convert::From<$size> for $ty {
            #[inline] fn from(n: $size) -> Self { $ty(n) }
        }

        impl<T> $crate::core::convert::From<*mut T> for $ty {
            #[inline] fn from(ptr: *mut T) -> Self { $ty(ptr as $size) }
        }

        impl<T> $crate::core::convert::From<*const T> for $ty {
            #[inline] fn from(ptr: *const T) -> Self { $ty(ptr as $size) }
        }

        impl $crate::core::ops::Deref for $ty {
            type Target = $size;
            #[inline] fn deref(&self) -> &Self::Target { &self.0 }
        }

<<<<<<< HEAD
=======
        impl $ty {
            #[inline(always)]
            pub const fn as_mut_ptr<T>(&self) -> *mut T { self.0 as *mut _ }
            #[inline(always)]
            pub const fn as_ptr<T>(&self) -> *const T { self.0 as *const _ }
        }

>>>>>>> 2523ab09
        impl_ops! {
            Add, add, + for $ty, $size
            Sub, sub, - for $ty, $size
            Div, div, / for $ty, $size
            Mul, mul, * for $ty, $size
            Shl, shl, >> for $ty, $size
            Shr, shr, << for $ty, $size
            Rem, rem, % for $ty, $size
            BitAnd, bitand, & for $ty, $size
            BitOr, bitor, | for $ty, $size
            BitXor, bitxor, ^ for $ty, $size

        }

        impl_assign_ops! {
            AddAssign, add_assign, += for $ty, $size
            SubAssign, sub_assign, -= for $ty, $size
            DivAssign, div_assign, /= for $ty, $size
            MulAssign, mul_assign, *= for $ty, $size
            ShlAssign, shl_assign, >>= for $ty, $size
            ShrAssign, shr_assign, <<= for $ty, $size
            RemAssign, rem_assign, %= for $ty, $size
            BitAndAssign, bitand_assign, &= for $ty, $size
            BitOrAssign, bitor_assign, |= for $ty, $size
            BitXorAssign, bitxor_assign, ^= for $ty, $size
        }

        impl_fmt! {
            Binary for $ty
            Display for $ty
            Octal for $ty
            LowerHex for $ty
            UpperHex for $ty
        }

    }
}<|MERGE_RESOLUTION|>--- conflicted
+++ resolved
@@ -8,10 +8,6 @@
 //
 //! Macros to make our custom address types require a lot less repetitive code.
 
-<<<<<<< HEAD
-macro_rules! derive_addr {
-    ($ty:ident, $size:ty) => {
-=======
 macro_rules! Addr {
     (($size:ty) $(pub)* enum $name:ident $($tail:tt)*) => {
         Addr! { @impl $name, $size }
@@ -21,16 +17,8 @@
     };
     (@impl $ty:ident, $size:ty) => {
 
-        impl Addr<$size> for $ty { }
->>>>>>> 2523ab09
-
         impl Addr for $ty {
             type Repr = $size;
-        }
-
-        impl $ty {
-            pub const fn as_mut_ptr<T>(&self) -> *mut T { self.0 as *mut _ }
-            pub const fn as_ptr<T>(&self) -> *const T { self.0 as *const _ }
         }
 
         impl $crate::core::fmt::Debug for $ty {
@@ -61,8 +49,6 @@
             #[inline] fn deref(&self) -> &Self::Target { &self.0 }
         }
 
-<<<<<<< HEAD
-=======
         impl $ty {
             #[inline(always)]
             pub const fn as_mut_ptr<T>(&self) -> *mut T { self.0 as *mut _ }
@@ -70,7 +56,6 @@
             pub const fn as_ptr<T>(&self) -> *const T { self.0 as *const _ }
         }
 
->>>>>>> 2523ab09
         impl_ops! {
             Add, add, + for $ty, $size
             Sub, sub, - for $ty, $size
