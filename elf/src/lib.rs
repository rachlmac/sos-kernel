//
//  SOS: the Stupid Operating System
//  by Eliza Weisman (eliza@elizas.website)
//
//  Copyright (c) 2015-2017 Eliza Weisman
//  Released under the terms of the MIT license. See `LICENSE` in the root
//  directory of this repository for more information.
//
//! Parsing and loading Executable and Linkable Format (ELF) 32- and 64-bit
//! binaries.
//!
//! For more information on the ELF format, refer to:
//!
//!  + [Wikipedia](https://en.wikipedia.org/wiki/Executable_and_Linkable_Format)
//!  + The [OS Dev Wiki](http://wiki.osdev.org/ELF)
//!  + The [ELF Format Specification](elfspec)
//!
//! [elfspec]: http://www.skyfree.org/linux/references/ELF_Format.pdf
#![feature(core_intrinsics)]
#![feature(try_from)]
#![no_std]

#[macro_use] extern crate bitflags;
#[macro_use] extern crate macro_attr;

extern crate memory;

<<<<<<< HEAD
use core::{ intrinsics, ops, mem, slice, convert };
use memory::{ FrameRange, PhysicalPage };
=======
use core::{ convert, ops, mem, slice };
use core::convert::TryFrom;

macro_rules! impl_getters {
    ($(#[$attr:meta])* pub fn $name:ident(&self) -> $ty:ty; $($rest:tt)*) => {
        $(#[$attr])* #[inline] pub fn $name(&self) -> $ty { self.$name as $ty }
        impl_getters!{ $( $rest )* }
    };
    ($(#[$attr:meta])* fn $name:ident(&self) -> $ty:ty; $($rest:tt)*) => {
        $(#[$attr])* #[inline] fn $name(&self) -> $ty { self.$name as $ty }
        impl_getters!{ $( $rest )* }
    };
    ( $(#[$attr:meta])* pub fn $name: ident (&self)-> $ty:ty; ) => {
        $(#[$attr])* #[inline] pub fn $name(&self) -> $ty { self.$name as $ty }
    };
    ( $(#[$attr:meta])* fn $name: ident (&self)-> $ty:ty; ) => {
        $(#[$attr])* #[inline] fn $name(&self) -> $ty { self.$name as $ty }
    };
    () => {};
}
>>>>>>> 30ea3d0e

pub mod section;
pub mod file;
pub mod program;

/// An ELF section header.
pub type Section<W> = section::Header<Word = W>;
pub type ProgramHeader<W> = program::Header<Word = W>;
/// An ELF header file.
pub type FileHeader<W> = file::HeaderRepr<W>;

/// TODO: should ELF have its own error type?
pub type ElfResult<T> = Result<T, &'static str>;

pub trait ElfWord: Sized + Copy + Clone
                         + ops::Add<Self> + ops::Sub<Self>
                         + ops::Mul<Self> + ops::Div<Self>
                         + ops::Shl<Self> + ops::Shr<Self> { }
impl ElfWord for u64 { }
impl ElfWord for u32 { }

#[cfg(target_pointer_width = "32")]
type DefaultWord = u32;
#[cfg(target_pointer_width = "64")]
type DefaultWord = u64;

/// Hack to make the type-system let me do what I want
trait ValidatesWord<Word: ElfWord> {
    fn check(&self) -> ElfResult<()>;
}

/// A handle on a parsed ELF binary
///  TODO: do we want this to own a HashMap of section names to section headers,
///        to speed up section lookup?
//          - eliza, 03/08/2017
#[derive(Debug)]
pub struct Image< 'bytes             // lifetime of the byte slice
                , Word = DefaultWord // default to machine's pointer size
                , ProgHeader = ProgramHeader<Word> // same word type
                , SectHeader = Section<Word>
                , Header = FileHeader<Word> // must have same word type
                > // jesus christ
where Word: ElfWord + 'bytes
    , ProgHeader: program::Header<Word = Word> + Sized + 'bytes
    , SectHeader: section::Header<Word = Word> + Sized + 'bytes
    , Header: file::Header<Word = Word> + 'bytes
    {
    /// the binary's [file header](file/trait.Header.html)
    pub header: &'bytes Header
  , /// references to each [section header](section/struct.Header.html)
    pub sections: &'bytes [SectHeader]
  , /// references to each [program header](program/trait.Header.html)
    pub program_headers: &'bytes [ProgHeader]
  , /// the raw binary contents of the ELF binary.
    /// note that this includes the _entire_ binary contents of the file,
    /// so the file header and each section header is included in this slice.
    binary: &'bytes [u8]
}

impl <'a, Word, ProgHeader, SectHeader, Header>
Image<'a, Word, ProgHeader, SectHeader, Header>
where Word: ElfWord + 'a
    , ProgHeader: program::Header<Word = Word> + Sized + 'a
    , SectHeader: section::Header<Word = Word> + Sized + 'a
    , Header: file::Header<Word = Word> + 'a
    {
    /// Returns the section header [string table].
    ///
    /// [string table]: section/struct.StrTable.html
    pub fn sh_str_table(&'a self) -> section::StrTable<'a> {
        // TODO: do we want to validate that the string table index is
        //       reasonable (e.g. it's not longer than the binary)?
        //          - eliza, 03/08/2017
        // TODO: do we want to cache a ref to the string table?
        //          - eliza, 03/08/2017
        section::StrTable::from(&self.binary[self.header.sh_str_idx()..])
    }

}

impl<'a, Word, PH, SH, FH> TryFrom<&'a [u8]> for Image<'a, Word, PH, SH, FH>
where Word: ElfWord + 'a
    , PH: program::Header<Word = Word> + 'a
    , SH: section::Header<Word = Word> + 'a
    , FH: file::Header<Word = Word> + 'a
    , &'a FH: convert::TryFrom<&'a [u8], Error = &'static str>
    {

    type Error = &'static str;

    fn try_from(bytes: &'a [u8]) -> ElfResult<Self> {
        let header: &'a FH = <&'a FH>::try_from(bytes)?;

        let sections = unsafe { extract_from_slice::<SH>(
            &bytes[header.sh_range()]
          , 0
          , header.sh_count()
        )? };
        let prog_headers = unsafe { extract_from_slice::<PH>(
            &bytes[header.ph_range()]
          , 0
          , header.ph_count()
        )? };
        Ok(Image { header: header
              , sections: sections
              , program_headers: prog_headers
              , binary: bytes
        })
    }
}

<<<<<<< HEAD
/// if `n` == 0, this will give you an `&[]`. just a warning.
//  thanks to Max for making  me figure this out.
unsafe fn extract_from_slice<T: Sized>( data: &[u8]
                                      , offset: usize
                                      , n: usize)
                                      -> &[T] {
    assert!( data.len() - offset >= mem::size_of::<T>() * n
           , "Slice too short to contain {} objects of type {}"
           , n
           , intrinsics::type_name::<T>()
           );
    slice::from_raw_parts(data[offset..].as_ptr() as *const T, n)
}

impl<'a> convert::Into<FrameRange> for Section<'a> {
    #[inline]
    fn into(self) -> FrameRange {
        let start = PhysicalPage::from(self.addr());
        let end = PhysicalPage::from(self.end_addr());
        start .. end
=======
/// Extract `n` instances of type `T` from a byte slice.
///
/// This is essentially just a _slightly_ safer wrapper around
/// [`slice::from_raw_parts`]. Unlike `from_raw_parts`, this function takes
/// a valid byte slice, rather than a pointer. Therefore, some of the safety
/// issues with `from_raw_parts` are avoided:
///
/// + the lifetime (`'slice`) of the returned slice should be the same as the
///   lifetime of the input slice (`data`), rather than inferred arbitrarily.
/// + this function will panic rather than reading past the end of the slice.
///
/// # Arguments
///
/// + `data`: the byte slice to extract a slice of `&[T]`s from
/// + `offset`: a start offset into `data`
/// + `n`: the number of instances of `T` which should be contained
///        in `data[offset..]`
///
/// # Safety
///
/// While this function is safer than [`slice::from_raw_parts`],
/// it is still unsafe for the following reasons:
///
/// + The contents of `data` may not be able to be interpreted as instances of
///   type `T`.
///
/// # Caveats
///
/// + If `n` == 0, this will give you an `&[]`. Just a warning.
//    thanks to Max for making  me figure this out.
/// + `offset` must be aligned on a `T`-sized boundary.
///
/// # Panics
///
/// + If the index `offset` is longer than `T`
///
/// TODO: rewrite this as a `TryFrom` implementation (see issue #85)
//          - eliza, 03/09/2017
///       wait, possibly we should NOT do that. actually we should
///       almost certainly not do that. since this function is unsafe,
///       but `TryFrom` is not, and because this would be WAY generic.
//          - eliza, 03/09/2017
/// TODO: is this general enough to move into util?
//          - eliza, 03/09/2017
/// TODO: refactor this to take a `RangeArgument`?
//          - eliza, 03/13/2017
///       or, we could just remove the offset and expect the caller to
///       offset the slice?
//          - eliza, 03/14/2017
///
/// [`slice::from_raw_parts`]: https://doc.rust-lang.org/stable/std/slice/fn.from_raw_parts.html
unsafe fn extract_from_slice<'slice, T: Sized>( data: &'slice [u8]
                                              , offset: usize
                                              , n: usize)
                                              -> ElfResult<&'slice [T]> {
    if offset % mem::align_of::<T>() != 0 {
        // TODO: these error messages don't contain as much information as they
        //       used to, since the return type is `&'static str` that can't be
        //       dynamically formatted as the panic was. refactor this?
        //       (e.g. should ELF get its own error type?)
        //        - eliza, 03/15/2017
        Err("extract_from_slice: Offset not aligned on type T sized boundary!")
        // assert!(
        //        , "Offset {} not aligned on a {}-sized boundary (must be \
        //           divisible by {})."
        //        , offset, type_name::<T>(), mem::align_of::<T>()
        //        );
    } else if data.len() - offset < mem::size_of::<T>() * n {
        Err("extract_from_slice: Slice too short to contain n instances of T!")
        // assert!(
        //        , "Slice too short to contain {} objects of type {}"
        //        , n, type_name::<T>()
        //        );
    } else {
        Ok(slice::from_raw_parts(data[offset..].as_ptr() as *const T, n))
>>>>>>> 30ea3d0e
    }
}<|MERGE_RESOLUTION|>--- conflicted
+++ resolved
@@ -25,12 +25,11 @@
 
 extern crate memory;
 
-<<<<<<< HEAD
 use core::{ intrinsics, ops, mem, slice, convert };
+use core::convert::TryFrom;
+
 use memory::{ FrameRange, PhysicalPage };
-=======
-use core::{ convert, ops, mem, slice };
-use core::convert::TryFrom;
+
 
 macro_rules! impl_getters {
     ($(#[$attr:meta])* pub fn $name:ident(&self) -> $ty:ty; $($rest:tt)*) => {
@@ -49,7 +48,6 @@
     };
     () => {};
 }
->>>>>>> 30ea3d0e
 
 pub mod section;
 pub mod file;
@@ -161,28 +159,6 @@
     }
 }
 
-<<<<<<< HEAD
-/// if `n` == 0, this will give you an `&[]`. just a warning.
-//  thanks to Max for making  me figure this out.
-unsafe fn extract_from_slice<T: Sized>( data: &[u8]
-                                      , offset: usize
-                                      , n: usize)
-                                      -> &[T] {
-    assert!( data.len() - offset >= mem::size_of::<T>() * n
-           , "Slice too short to contain {} objects of type {}"
-           , n
-           , intrinsics::type_name::<T>()
-           );
-    slice::from_raw_parts(data[offset..].as_ptr() as *const T, n)
-}
-
-impl<'a> convert::Into<FrameRange> for Section<'a> {
-    #[inline]
-    fn into(self) -> FrameRange {
-        let start = PhysicalPage::from(self.addr());
-        let end = PhysicalPage::from(self.end_addr());
-        start .. end
-=======
 /// Extract `n` instances of type `T` from a byte slice.
 ///
 /// This is essentially just a _slightly_ safer wrapper around
@@ -258,6 +234,14 @@
         //        );
     } else {
         Ok(slice::from_raw_parts(data[offset..].as_ptr() as *const T, n))
->>>>>>> 30ea3d0e
+    }
+}
+
+impl<'a> convert::Into<FrameRange> for Section<'a> {
+    #[inline]
+    fn into(self) -> FrameRange {
+        let start = PhysicalPage::from(self.addr());
+        let end = PhysicalPage::from(self.end_addr());
+        start .. end
     }
 }