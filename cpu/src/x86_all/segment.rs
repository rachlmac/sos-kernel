--- conflicted
+++ resolved
@@ -20,18 +20,12 @@
 #![deny(missing_docs)]
 
 use core::{fmt, mem};
-<<<<<<< HEAD
-use super::PrivilegeLevel;
-use super::dtable::DTable;
-=======
 use super::{PrivilegeLevel, dtable};
->>>>>>> 8fa5ef05
-
 /// The number of entries in the GDT
 #[cfg(target_arch = "x86_64")]
-pub const GDT_SIZE: usize = 3;
-
-/// Structure representing a GDT
+pub const GDT_SIZE: usize = 2;
+
+/// Structure representing a Global Descriptor Table
 #[cfg(target_arch = "x86_64")]
 #[repr(C, packed)]
 pub struct Gdt { _null: Descriptor
@@ -45,15 +39,10 @@
 #[cfg(target_arch = "x86")]
 pub const GDT_SIZE: usize = 512;
 
-<<<<<<< HEAD
-/// The Global Descriptor Table (GDT)
-///
-/// This is used for configuring segmentation. Since we use paging rather than
-/// segmentation for memory protection, we never actually _use_ the GDT, but
-/// x86 requires that it be properly configured nonetheless. So, here it is.
+#[cfg(target_arch = "x86")]
 pub type Gdt = [Descriptor; GDT_SIZE];
 
-impl DTable for Gdt {
+impl dtable::DTable for Gdt {
     type Entry = Descriptor;
 
     /// Returns the number of Entries in the `DTable`.
@@ -73,25 +62,15 @@
 
 
 extern {
+
+    /// A Global Descriptor Table (GDT)
+    ///
+    /// This is used for configuring segmentation. Since we use paging rather than
+    /// segmentation for memory protection, we never actually _use_ the GDT, but
+    /// x86 requires that it be properly configured nonetheless. So, here it is.
     #[cfg(target_arch = "x86_64")]
     #[link_section = ".gdt64"]
     pub static GDT: Gdt;
-=======
-/// The Global Descriptor Table
-#[cfg(target_arch = "x86")]
-pub type Gdt = [Descriptor; GDT_SIZE];
-
-extern {
-    /// The Global Descriptor Table
-    #[link_name = ".gdt64"]
-    pub static GDT: Gdt;
-}
-
-impl dtable::DTable for Gdt {
-    type Entry = u64;
-    fn entry_count(&self) -> usize { GDT_SIZE }
-    fn load (&'static self) { unimplemented!() }
->>>>>>> 8fa5ef05
 }
 
 bitflags! {
