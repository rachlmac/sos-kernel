[package]
name = "sos_kernel"
version = "0.1.0"
authors = [ # hacked around by
            "Hawk Weisman <hi@hawkweisman.me>"
          , # based on code by
            "Philipp Oppermann <dev@phil-opp.com>"
          ]

[lib]
crate-type = ["staticlib"]

[profile.dev]
panic = "abort"

[profile.release]
panic = "abort"

[features]
default = []

[dependencies]
rlibc = "0.1.4"
spin = "0.3.5"
once = "0.3.2"
bitflags = "0.7"

<<<<<<< HEAD
[dependencies.arrayvec]
version = "0.3.16"
=======
[dependencies.custom_derive]
git = "https://github.com/DanielKeep/rust-custom-derive.git"
version = "0.1.6"
>>>>>>> 2523ab09
default-features = false

[dependencies.sos_alloc]
path = "lib/sos_alloc"
features = ["buddy_as_system"]

[dependencies.sos_vga]
path = "lib/sos_vga"
features = ["system_term"]

[dependencies.clippy]
version = "0.0.60"
optional = true<|MERGE_RESOLUTION|>--- conflicted
+++ resolved
@@ -25,14 +25,13 @@
 once = "0.3.2"
 bitflags = "0.7"
 
-<<<<<<< HEAD
 [dependencies.arrayvec]
 version = "0.3.16"
-=======
+default-features = false
+
 [dependencies.custom_derive]
 git = "https://github.com/DanielKeep/rust-custom-derive.git"
 version = "0.1.6"
->>>>>>> 2523ab09
 default-features = false
 
 [dependencies.sos_alloc]
