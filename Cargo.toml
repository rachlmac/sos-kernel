--- conflicted
+++ resolved
@@ -22,16 +22,12 @@
 [dependencies]
 rlibc = "0.1.4"
 spin = "0.3.5"
-<<<<<<< HEAD
+once = "0.3.2"
 bitflags = "0.7"
 
 [dependencies.lazy_static]
 version = "0.2.*"
 features = ["spin_no_std"]
-=======
-once = "0.3.2"
-bitflags = "0.7"
->>>>>>> a5bfde66
 
 [dependencies.sos_alloc]
 path = "lib/sos_alloc"
