--- conflicted
+++ resolved
@@ -1,14 +1,8 @@
 //
 //  SOS: the Stupid Operating System
-<<<<<<< HEAD
-//  by Hawk Weisman (hi@hawkweisman.me)
-//
-//  Copyright (c) 2015 Hawk Weisman
-=======
 //  by Eliza Weisman (eliza@elizas.website)
 //
 //  Copyright (c) 2015-2017 Eliza Weisman
->>>>>>> 30ea3d0e
 //  Released under the terms of the MIT license. See `LICENSE` in the root
 //  directory of this repository for more information.
 //
